--- conflicted
+++ resolved
@@ -9,11 +9,7 @@
 from pyquibbler.quib.external_call_failed_exception_handling import \
     external_call_failed_exception_handling
 from pyquibbler.utilities.iterators import iter_args_and_names_in_function_call, \
-<<<<<<< HEAD
-    get_paths_for_objects_of_type
-=======
     get_paths_for_objects_of_type, get_object_type_locations_in_args_kwargs
->>>>>>> a1d7a1fa
 
 if TYPE_CHECKING:
     from pyquibbler.function_definitions import FuncDefinition
@@ -196,13 +192,6 @@
 
         return new_args, new_kwargs
 
-<<<<<<< HEAD
-    def get_data_source_argument_values(self) -> List[Any]:
-        return [v for _, v in self.func_definition.get_data_source_arguments_with_values(self.func_args_kwargs)]
-
-    @load_source_locations_before_running
-=======
->>>>>>> a1d7a1fa
     # @functools.lru_cache() - remove because it leads to quib persistence. TODO: alternative solution
     def get_data_sources(self):
         sources = set()
@@ -210,10 +199,6 @@
             sources.add(location.find_in_args_kwargs(self.args, self.kwargs))
         return sources
 
-<<<<<<< HEAD
-    @load_source_locations_before_running
-=======
->>>>>>> a1d7a1fa
     # @functools.lru_cache() - remove because it leads to quib persistence. TODO: alternative solution
     def get_parameter_sources(self):
         sources = set()
