from __future__ import annotations

import contextlib
import weakref
from _weakref import ReferenceType
from collections import defaultdict
from pathlib import Path
import sys
from typing import Optional, Set, TYPE_CHECKING, List
from pyquibbler.utilities.input_validation_utils import validate_user_input

from pyquibbler.exceptions import PyQuibblerException
from .actions import Action, AssignmentAction
from pyquibbler.quib.graphics import UpdateType

if TYPE_CHECKING:
    from pyquibbler.quib import Quib


class NothingToUndoException(PyQuibblerException):

    def __str__(self):
        return "There are no actions left to undo"


class NothingToRedoException(PyQuibblerException):

    def __str__(self):
        return "There are no actions left to redo"


class CannotSaveWithoutProjectPathException(PyQuibblerException):

    def __str__(self):
        return "The current project does not have a path. To save quibs, set a path first (see set_project_path)."


class CannotLoadWithoutProjectPathException(PyQuibblerException):

    def __str__(self):
        return "The current project does not have a path. To load quibs, set a path first (see set_project_path)."


class Project:
    """
    A "quibbler" project, giving an interface to get globally collected information (such as all quibs created) and
    performing actions aggregatively on many quibs
    """

    current_project = None

    def __init__(self, path: Optional[Path], quib_weakrefs: Set[ReferenceType[Quib]]):
        self._path = path
        self._quib_weakrefs = quib_weakrefs
        self._pushing_undo_group = None
        self._undo_action_groups: List[List[Action]] = []
        self._redo_action_groups: List[List[Action]] = []
        self._quib_refs_to_paths_to_released_assignments = defaultdict(dict)
        self.on_path_change = None

    @classmethod
    def get_or_create(cls, path: Optional[Path] = None):
        if cls.current_project is None:
            main_module = sys.modules['__main__']
            path = path or (Path(main_module.__file__).parent if hasattr(main_module, '__file__') else None)
            cls.current_project = cls(path=path, quib_weakrefs=set())
        return cls.current_project

    @contextlib.contextmanager
    def start_undo_group(self):
        self._pushing_undo_group = []
        yield
        if self._pushing_undo_group:
            self._undo_action_groups.append(self._pushing_undo_group)
        self._pushing_undo_group = None

    @property
    def path(self):
        """
        The directory to which quibs are saved.

        Returns a Path object

        Can be set as a str or Path object.

        path = None indicates undefined path.
        """
        return self._path

    @path.setter
    @validate_user_input(path=(type(None), str, Path))
    def path(self, path):
        if isinstance(path, str):
            path = Path(path)
        self._path = None if path is None else path.resolve()

        if self.on_path_change:
            self.on_path_change(path)

    @property
    def quibs(self) -> Set[Quib]:
        """
        Get all quibs in the project that are still alive
        """
        refs_to_remove = set()
        for quib_weakref in self._quib_weakrefs:
            if quib_weakref() is None:
                refs_to_remove.add(quib_weakref)
        for ref in refs_to_remove:
            self._quib_weakrefs.remove(ref)

        return {quib_weakref() for quib_weakref in self._quib_weakrefs}

    def register_quib(self, quib: Quib):
        """
        Register a quib to the project
        """
        self._quib_weakrefs.add(weakref.ref(quib))

    def _reset_list_of_quibs(self, quibs):
        # We aggregate to ensure we don't redraw axes more than once
        from pyquibbler.quib.graphics.redraw import aggregate_redraw_mode
<<<<<<< HEAD
        impure_function_quibs = [quib for quib in self.quibs if quib.is_impure_func]
=======
>>>>>>> 645ea7f3
        with aggregate_redraw_mode():
            for function_quib in quibs:
                function_quib._invalidate_self([])
                function_quib.invalidate_and_redraw_at_path([])

    def reset_random_quibs(self):
        """
        Reset and then invalidate_redraw all random quibs in the project.
        """
        self._reset_list_of_quibs([quib for quib in self.quibs if quib.is_random_func])


    def reset_impure_quibs(self):
        """
        Reset and then invalidate_redraw all impure quibs in the project.
        """
        self._reset_list_of_quibs([quib for quib in self.quibs if quib.is_impure])


    def save_quibs(self, save_as_txt_where_possible: bool = True):
        """
        Save all the quibs to files (if relevant- i.e. if they have overrides)

        save_as_txt: bool indicating whether each quib should try to save as text if possible.
            None (default) - respects each quib save_as_txt.
        """
        if self.path is None:
            raise CannotSaveWithoutProjectPathException()
        for quib in self.quibs:
            quib.save_if_relevant(save_as_txt_if_possible=save_as_txt_where_possible)

    def load_quibs(self):
        """
        Load quibs (where relevant) from files in the current project directory.
        """
        from pyquibbler.quib.graphics.redraw import aggregate_redraw_mode
        if self.path is None:
            raise CannotLoadWithoutProjectPathException()
        with aggregate_redraw_mode():
            for quib in self.quibs:
                quib.load()

    def has_undo(self):
        """
        Whether or not an assignment undo exists.

        Returns: bool
        """
        return len(self._undo_action_groups) > 0

    def has_redo(self):
        """
        Whether or not an assignment redo exists

        Returns: bool
        """
        return len(self._redo_action_groups) > 0

    def _set_released_assignment_for_quib(self, quib, assignment):
        if assignment is not None:
            weak_ref = weakref.ref(quib, lambda k: self._quib_refs_to_paths_to_released_assignments.pop(k))
            paths_to_released_assignments = self._quib_refs_to_paths_to_released_assignments[weak_ref]
            from pyquibbler.path import get_hashable_path
            paths_to_released_assignments[get_hashable_path(assignment.path)] = assignment

    def undo(self):
        """
        Undo the last quib assignment (see overrider docs for more information)
        """
        from pyquibbler.quib.graphics.redraw import aggregate_redraw_mode
        try:
            actions = self._undo_action_groups.pop(-1)
        except IndexError:
            raise NothingToUndoException() from None
        with aggregate_redraw_mode():
            for action in actions:
                action.undo()
                if isinstance(action, AssignmentAction):
                    self._set_released_assignment_for_quib(action.quib, action.previous_assignment)

        self._redo_action_groups.append(actions)

    def redo(self):
        """
        Redo the last quib assignment
        """
        try:
            actions = self._redo_action_groups.pop(-1)
        except IndexError:
            raise NothingToRedoException() from None

        from pyquibbler.quib.graphics.redraw import aggregate_redraw_mode
        with aggregate_redraw_mode():
            for action in actions:
                action.redo()
                if isinstance(action, AssignmentAction):
                    self._set_released_assignment_for_quib(action.quib, action.new_assignment)

        self._undo_action_groups.append(actions)

    def _clear_undo_and_redo_stacks(self, *_, **__):
        self._undo_action_groups = []
        self._redo_action_groups = []

    def push_assignment_to_undo_stack(self, quib, overrider, assignment, index):
        from pyquibbler.project import AssignmentAction
        from pyquibbler.path import get_hashable_path
        assignment_hashable_path = get_hashable_path(assignment.path)
        previous_assignment = self._quib_refs_to_paths_to_released_assignments.get(weakref.ref(quib), {}).get(
            assignment_hashable_path
        )
        assignment_action = AssignmentAction(
            quib_ref=weakref.ref(quib, self._clear_undo_and_redo_stacks),
            overrider=overrider,
            previous_index=index,
            new_assignment=assignment,
            previous_assignment=previous_assignment
        )
        self._set_released_assignment_for_quib(quib, assignment)
        if self._pushing_undo_group is not None:
            self._pushing_undo_group.insert(0, assignment_action)
        else:
            self._undo_action_groups.append([assignment_action])

        self._redo_action_groups.clear()

    def redraw_central_refresh_graphics_function_quibs(self):
        """
        Redraw all graphics function quibs which only redraw when set to UpdateType.CENTRAL
        """
        for quib in self.quibs:
            if quib.redraw_update_type == UpdateType.CENTRAL:
                quib.get_value()<|MERGE_RESOLUTION|>--- conflicted
+++ resolved
@@ -120,10 +120,6 @@
     def _reset_list_of_quibs(self, quibs):
         # We aggregate to ensure we don't redraw axes more than once
         from pyquibbler.quib.graphics.redraw import aggregate_redraw_mode
-<<<<<<< HEAD
-        impure_function_quibs = [quib for quib in self.quibs if quib.is_impure_func]
-=======
->>>>>>> 645ea7f3
         with aggregate_redraw_mode():
             for function_quib in quibs:
                 function_quib._invalidate_self([])
