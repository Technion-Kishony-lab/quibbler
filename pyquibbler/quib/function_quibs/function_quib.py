from __future__ import annotations

from itertools import islice

import numpy as np
import types
from abc import abstractmethod
from enum import Enum
<<<<<<< HEAD
from functools import wraps, cached_property, partial, lru_cache
from typing import Callable, Any, Mapping, Tuple, Optional, Set, List, Union
=======
from functools import wraps, cached_property, lru_cache
from typing import Callable, Any, Mapping, Tuple, Optional, Set, List
>>>>>>> 4ef620f8

from ..override_choice import get_overrides_for_assignment
from ..assignment import AssignmentTemplate, Assignment, PathComponent
from ..quib import Quib
from ..utils import is_there_a_quib_in_args, iter_quibs_in_args, call_func_with_quib_values, \
    deep_copy_without_quibs_or_artists, copy_and_convert_args_to_values, iter_args_and_names_in_function_call, \
    recursively_run_func_on_object, QuibRef
from ...env import LAZY, PRETTY_REPR
from ...env import LAZY


class CacheBehavior(Enum):
    """
    The different modes in which the caching of a FunctionQuib can operate:
     - `AUTO`: decide automatically according to the ratio between evaluation time and memory consumption.
     - `OFF`: never cache.
     - `ON`: always cache.
    """
    AUTO = 'auto'
    OFF = 'off'
    ON = 'on'


class FunctionQuib(Quib):
    """
    An abstract class for quibs that represent the result of a computation.
    """
    _DEFAULT_CACHE_BEHAVIOR = CacheBehavior.AUTO
    MAX_BYTES_PER_SECOND = 2 ** 30
    MIN_SECONDS_FOR_CACHE = 1e-3

    def __init__(self,
                 func: Callable,
                 args: Tuple[Any, ...],
                 kwargs: Mapping[str, Any],
                 cache_behavior: Optional[CacheBehavior],
                 assignment_template: Optional[AssignmentTemplate] = None):
        super().__init__(assignment_template=assignment_template)
        self._func = func
        self._args = args
        self._kwargs = kwargs
        self._cache_behavior = None

        if cache_behavior is None:
            cache_behavior = self._DEFAULT_CACHE_BEHAVIOR
        self.set_cache_behavior(cache_behavior)

    @cached_property
    def parents(self) -> Set[Quib]:
        return set(iter_quibs_in_args(self.args, self.kwargs))

    @classmethod
    def create(cls, func, func_args=(), func_kwargs=None, cache_behavior=None, **kwargs):
        """
        Public constructor for FunctionQuib.
        """
        # If we received a function that was already wrapped with a function quib, we want want to unwrap it
        while hasattr(func, '__quib_wrapper__'):
            assert func.__quib_wrapper__ is cls, "This function was wrapped previously with a different class"
            previous_func = func
            func = func.__wrapped__
            # If it was a bound method we need to recreate it
            if hasattr(previous_func, '__self__'):
                func = types.MethodType(func, previous_func.__self__)

        if func_kwargs is None:
            func_kwargs = {}
        func_kwargs = {k: deep_copy_without_quibs_or_artists(v)
                       for k, v in func_kwargs.items()}
        func_args = deep_copy_without_quibs_or_artists(func_args)
        self = cls(func=func, args=func_args, kwargs=func_kwargs,
                   cache_behavior=cache_behavior, **kwargs)
        for arg in iter_quibs_in_args(func_args, func_kwargs):
            arg.add_child(self)
        if not LAZY:
            self.get_value()
        return self

    @classmethod
    def _add_ufunc_members_to_wrapper(cls, func: Callable, quib_supporting_func_wrapper: Callable):
        """
        Numpy ufuncs have members used internally by numpy and could also be used by users.
        This function members attributes to ufunc wrappers so they could be used as ufuncs.
        """
        for member in dir(func):
            if not member.startswith('_'):
                val = getattr(func, member)
                if callable(val):
                    val = cls.create_wrapper(val)
                setattr(quib_supporting_func_wrapper, member, val)

    @classmethod
    def _wrapper_call(cls, func, args, kwargs):
        """
        The actual code that runs when a quib-supporting function wrapper is called.
        """
        if is_there_a_quib_in_args(args, kwargs):
            return cls.create(func=func, func_args=args, func_kwargs=kwargs)

        return func(*args, **kwargs)

    @classmethod
    def create_wrapper(cls, func: Callable):
        """
        Given an original function, return a new function (a "wrapper") to be used instead of the original.
        The wrapper, when called, will return a FunctionQuib of type `cls` if its arguments contain a quib.
        Otherwise it will call the original function and will return its result.
        This function can be used as a decorator.
        """

        @wraps(func)
        def quib_supporting_func_wrapper(*args, **kwargs):
            return cls._wrapper_call(func, args, kwargs)

        quib_supporting_func_wrapper.__annotations__['return'] = cls
        quib_supporting_func_wrapper.__quib_wrapper__ = cls
        if isinstance(func, np.ufunc):
            cls._add_ufunc_members_to_wrapper(func, quib_supporting_func_wrapper)
        return quib_supporting_func_wrapper

    @property
    def func(self):
        return self._func

    @property
    def args(self):
        return self._args

    @property
    def kwargs(self):
        return self._kwargs

    def assign(self, assignment: Assignment) -> None:
        """
        Apply the given assignment to the function quib.
        Using inverse assignments, the assignment will propagate as far is possible up the dependency graph,
        and collect possible overrides.
        When more than one override can be performed, the user will be asked to choose one.
        When there is only one override option, it will be automatically performed.
        When there are no override options, AssignmentNotPossibleException is raised.
        """
        get_overrides_for_assignment(self, assignment).apply()

    def __repr__(self):
        if PRETTY_REPR:
            return self.pretty_repr()
        return f"<{self.__class__.__name__} - {getattr(self.func, '__name__', repr(self.func))}>"

    def pretty_repr(self):
        func_name = getattr(self.func, '__name__', str(self.func))
        args, kwargs = copy_and_convert_args_to_values(self.args, self.kwargs)
        posarg_reprs = map(str, args)
        kwarg_reprs = (f'{key}={val}' for key, val in kwargs.items())
        return f'{func_name}({", ".join([*posarg_reprs, *kwarg_reprs])})'

    def get_cache_behavior(self):
        return self._cache_behavior

    def set_cache_behavior(self, cache_behavior: CacheBehavior):
        self._cache_behavior = cache_behavior

    def _get_translated_argument_quib_path_at_path(self, quib: Quib, arg_index: int, path: List[PathComponent]):
        return []

    def _call_func(self, valid_path: Optional[List[PathComponent]]):
        """
        Call the function wrapped by this FunctionQuib with the
        given arguments after replacing quib with their values.

        The result should be valid at valid_path- the default implementation is to always get a result that's value
        for all paths (not diverged), which will necessarily be also valid at `valid_path`.
        This function can and should be overriden if there is a more specific implementation for getting a value only
        valid at valid_path
        """
        new_args = []
        for i, arg in enumerate(self.args):
            def _replace_potential_quib_with_value(arg_index: int, inner_arg: Union[Quib, Any]):
                if not isinstance(inner_arg, Quib):
                    return inner_arg
                if isinstance(inner_arg, QuibRef):
                    return inner_arg.quib
                path = self._get_translated_argument_quib_path_at_path(inner_arg, arg_index, path=valid_path)
                return inner_arg.get_value_valid_at_path(path)

            new_args.append(recursively_run_func_on_object(partial(_replace_potential_quib_with_value, i), arg))

        return call_func_with_quib_values(self.func, new_args, self.kwargs)

    def get_inversions_for_assignment(self, assignment: Assignment):
        return []

    @lru_cache()
    def _get_all_args_dict(self, default_to_args_kwargs_on_no_signature=True, include_defaults=True):
        try:
            return dict(iter_args_and_names_in_function_call(self.func, self.args, self.kwargs, include_defaults))
        except ValueError:
            if default_to_args_kwargs_on_no_signature:
                return {'args': self.args, 'kwargs': self.kwargs}
            raise

    def _get_arg_values_by_position(self) -> List[Any]:
        """
        Try to return all args values by position, including kwargs. If the signature is unknown, just return the args.
        """
        try:
            args_iterable = self._get_all_args_dict(False, False).values()
        except ValueError:
            args_iterable = self.args
        return list(args_iterable)<|MERGE_RESOLUTION|>--- conflicted
+++ resolved
@@ -1,18 +1,13 @@
 from __future__ import annotations
 
-from itertools import islice
 
 import numpy as np
 import types
-from abc import abstractmethod
 from enum import Enum
-<<<<<<< HEAD
 from functools import wraps, cached_property, partial, lru_cache
 from typing import Callable, Any, Mapping, Tuple, Optional, Set, List, Union
-=======
 from functools import wraps, cached_property, lru_cache
 from typing import Callable, Any, Mapping, Tuple, Optional, Set, List
->>>>>>> 4ef620f8
 
 from ..override_choice import get_overrides_for_assignment
 from ..assignment import AssignmentTemplate, Assignment, PathComponent
