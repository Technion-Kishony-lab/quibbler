--- conflicted
+++ resolved
@@ -57,13 +57,8 @@
         quibs_to_ids = self._get_quibs_to_ids()
 
         def replace_quib_with_id(obj):
-<<<<<<< HEAD
-            if isinstance(obj, Quib) and obj in self.get_data_source_quibs():
+            if isinstance(obj, Quib) and obj in self._get_data_source_quib_parents():
                 return np.full(obj.get_shape(), quibs_to_ids[obj])
-=======
-            if isinstance(obj, Quib) and obj in self._get_data_source_quib_parents():
-                return np.full(obj.get_shape().get_value(), quibs_to_ids[obj])
->>>>>>> 7180e68d
             return obj
 
         new_arguments = recursively_run_func_on_object(
@@ -78,13 +73,8 @@
         Get a mapping between quibs and their indices grid
         """
         return {
-<<<<<<< HEAD
             quib: np.indices(quib.get_shape())
-            for quib in self.get_data_source_quibs()
-=======
-            quib: np.indices(quib.get_shape().get_value())
-            for quib in self._get_data_source_quib_parents()
->>>>>>> 7180e68d
+            for quib in self._get_data_source_quib_parents()
         }
 
     def _get_quibs_to_masks(self):
@@ -138,13 +128,8 @@
             value=True,
             empty_value=False
         )
-<<<<<<< HEAD
-        quibs = self.get_data_source_quibs()
+        quibs = self._get_data_source_quib_parents()
         max_shape_length = max([len(quib.get_shape())
-=======
-        quibs = self._get_data_source_quib_parents()
-        max_shape_length = max([len(quib.get_shape().get_value())
->>>>>>> 7180e68d
                                 for quib in quibs]) if len(quibs) > 0 else 0
         # Default is to set all - if we have a shape we'll change this
         quibs_to_indices_in_quibs = {
