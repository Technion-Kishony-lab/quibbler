<<<<<<< HEAD
import matplotlib.pyplot as plt
from dataclasses import dataclass
from functools import partial
from matplotlib.axes import Axes
from matplotlib.widgets import RadioButtons, Button
from typing import List, Callable, Optional
from enum import Enum

from pyquibbler.quib.assignment import QuibWithAssignment
from pyquibbler.utils import Mutable, Flag

DIALOG_OPEN = Flag(False)
=======
from __future__ import annotations
from dataclasses import dataclass
from functools import partial
from matplotlib.axes import Axes
from matplotlib.backend_bases import Event
from matplotlib.widgets import Button
from typing import List, Callable, Optional, TYPE_CHECKING
from enum import Enum

from pyquibbler.exceptions import PyQuibblerException
from pyquibbler.utils import Flag, Mutable
>>>>>>> 012bed98

if TYPE_CHECKING:
    from pyquibbler.quib import Quib


@dataclass
class AssignmentCancelledByUserException(PyQuibblerException):
    pass


class OverrideChoiceType(Enum):
    OVERRIDE = 0
    DIVERGE = 1


@dataclass
class OverrideChoice:
    """
    Result of a choice between possible overrides.
    """
    choice_type: OverrideChoiceType
    chosen_index: Optional[int] = None

    def __post_init__(self):
        if self.choice_type is OverrideChoiceType.OVERRIDE:
            assert self.chosen_index is not None


def create_button(ax: Axes, label: str, callback: Callable[[], None]) -> Button:
    button = Button(ax, label)
    button.on_clicked(lambda _event: callback())
    return button


def show_fig(fig, choice_type):
    """
    Show fig until it is closed or choice_type is set.
    Return True if the figure was closed and False otherwise.
    """
<<<<<<< HEAD
    figure_closed = Flag(False)
    fig.canvas.mpl_connect('close_event', lambda _event: figure_closed.set(True))

    while choice_type.val is None and not figure_closed:
        try:
            plt.pause(0.05)
        except Exception:
            # This throws a TclError on windows with tkinter backend when the figure is closed
            break
    return figure_closed.val
=======
    import matplotlib.pyplot as plt
    closed = Flag(False)
    fig.canvas.mpl_connect('close_event', lambda _event: closed.set(True))
    fig.show()
    while not closed:
        try:
            plt.pause(0.1)
        except Exception:
            # TK throws if the windows was closed during pause
            pass
>>>>>>> 012bed98


def choose_override_dialog(options: List[Quib], can_diverge: bool) -> OverrideChoice:
    """
    Open a popup dialog to offer the user a choice between override options.
    If can_diverge is true, offer the user to diverge the override instead of choosing an override option.
    """
    import matplotlib.pyplot as plt
    from pyquibbler.quib.graphics.widgets import QRadioButtons
    # Used to keep references to the widgets so they won't be garbage collected
    widgets = []
    axeses = []
    fig = plt.gcf()  # TODO: use figure the drag event was fired in
    grid = fig.add_gridspec(6, 6, left=0, right=1, bottom=0, top=1)

    background_ax = fig.add_subplot(grid[:, :])
    background_ax.tick_params(left=False, right=False, labelleft=False, labelbottom=False, bottom=False)
    axeses.append(background_ax)

    radio_ax = fig.add_subplot(grid[:-1, :])
<<<<<<< HEAD
    radio_ax.axis("off")
    radio = MyRadioButtons(radio_ax, [f'Override {option.quib.pretty_repr()}' for option in options])
=======
    radio = QRadioButtons(radio_ax, [f'Override {quib.pretty_repr()}' for quib in options])
>>>>>>> 012bed98
    widgets.append(radio)  # This is not strictly needed but left here to prevent a bug
    axeses.append(radio_ax)

    choice_type = Mutable(None)
<<<<<<< HEAD
    button_specs = [('Cancel', OverrideChoiceType.CANCEL),
=======

    def button_callback(button_choice: OverrideChoiceType, _event):
        choice_type.set(button_choice)
        plt.close(fig)

    button_specs = [('Cancel', None),
>>>>>>> 012bed98
                    ('Override', OverrideChoiceType.OVERRIDE)]
    if can_diverge:
        button_specs.append(('Diverge', OverrideChoiceType.DIVERGE))

    for i, (label, button_choice) in enumerate(button_specs):
        ax = fig.add_subplot(grid[-1, -i - 1])
        button = create_button(ax, label, partial(choice_type.set, button_choice))
        widgets.append(button)
        axeses.append(ax)

    figure_closed = show_fig(fig, choice_type)
    if figure_closed:
        choice_type.val = OverrideChoiceType.CANCEL
    else:
        for axes in axeses:
            axes.remove()
        plt.show(block=False)

<<<<<<< HEAD
    return OverrideChoice(choice_type.val, options[radio.selected_index])
=======
    show_fig(fig)
    if choice_type.val is None:
        raise AssignmentCancelledByUserException()
    return OverrideChoice(choice_type.val, radio.selected_index)
>>>>>>> 012bed98
<|MERGE_RESOLUTION|>--- conflicted
+++ resolved
@@ -1,32 +1,20 @@
-<<<<<<< HEAD
-import matplotlib.pyplot as plt
-from dataclasses import dataclass
-from functools import partial
-from matplotlib.axes import Axes
-from matplotlib.widgets import RadioButtons, Button
-from typing import List, Callable, Optional
-from enum import Enum
-
-from pyquibbler.quib.assignment import QuibWithAssignment
-from pyquibbler.utils import Mutable, Flag
-
-DIALOG_OPEN = Flag(False)
-=======
 from __future__ import annotations
 from dataclasses import dataclass
 from functools import partial
 from matplotlib.axes import Axes
-from matplotlib.backend_bases import Event
+import matplotlib.pyplot as plt
 from matplotlib.widgets import Button
 from typing import List, Callable, Optional, TYPE_CHECKING
 from enum import Enum
 
+from pyquibbler.logger import logger
 from pyquibbler.exceptions import PyQuibblerException
 from pyquibbler.utils import Flag, Mutable
->>>>>>> 012bed98
 
 if TYPE_CHECKING:
     from pyquibbler.quib import Quib
+
+UNSET = object()
 
 
 @dataclass
@@ -63,29 +51,17 @@
     Show fig until it is closed or choice_type is set.
     Return True if the figure was closed and False otherwise.
     """
-<<<<<<< HEAD
     figure_closed = Flag(False)
     fig.canvas.mpl_connect('close_event', lambda _event: figure_closed.set(True))
 
-    while choice_type.val is None and not figure_closed:
+    while choice_type.val is UNSET and not figure_closed:
         try:
             plt.pause(0.05)
-        except Exception:
+        except Exception as e:
+            logger.warning(f"Error in plt.pause: {e}")
             # This throws a TclError on windows with tkinter backend when the figure is closed
             break
     return figure_closed.val
-=======
-    import matplotlib.pyplot as plt
-    closed = Flag(False)
-    fig.canvas.mpl_connect('close_event', lambda _event: closed.set(True))
-    fig.show()
-    while not closed:
-        try:
-            plt.pause(0.1)
-        except Exception:
-            # TK throws if the windows was closed during pause
-            pass
->>>>>>> 012bed98
 
 
 def choose_override_dialog(options: List[Quib], can_diverge: bool) -> OverrideChoice:
@@ -93,39 +69,25 @@
     Open a popup dialog to offer the user a choice between override options.
     If can_diverge is true, offer the user to diverge the override instead of choosing an override option.
     """
-    import matplotlib.pyplot as plt
     from pyquibbler.quib.graphics.widgets import QRadioButtons
     # Used to keep references to the widgets so they won't be garbage collected
     widgets = []
     axeses = []
     fig = plt.gcf()  # TODO: use figure the drag event was fired in
-    grid = fig.add_gridspec(6, 6, left=0, right=1, bottom=0, top=1)
 
-    background_ax = fig.add_subplot(grid[:, :])
+    background_ax = fig.add_axes([0, 0, 1, 1])
     background_ax.tick_params(left=False, right=False, labelleft=False, labelbottom=False, bottom=False)
     axeses.append(background_ax)
 
+    grid = fig.add_gridspec(6, 6, left=0.1, right=0.9, bottom=0.1, top=0.9)
     radio_ax = fig.add_subplot(grid[:-1, :])
-<<<<<<< HEAD
     radio_ax.axis("off")
-    radio = MyRadioButtons(radio_ax, [f'Override {option.quib.pretty_repr()}' for option in options])
-=======
     radio = QRadioButtons(radio_ax, [f'Override {quib.pretty_repr()}' for quib in options])
->>>>>>> 012bed98
     widgets.append(radio)  # This is not strictly needed but left here to prevent a bug
     axeses.append(radio_ax)
 
-    choice_type = Mutable(None)
-<<<<<<< HEAD
-    button_specs = [('Cancel', OverrideChoiceType.CANCEL),
-=======
-
-    def button_callback(button_choice: OverrideChoiceType, _event):
-        choice_type.set(button_choice)
-        plt.close(fig)
-
+    choice_type = Mutable(UNSET)
     button_specs = [('Cancel', None),
->>>>>>> 012bed98
                     ('Override', OverrideChoiceType.OVERRIDE)]
     if can_diverge:
         button_specs.append(('Diverge', OverrideChoiceType.DIVERGE))
@@ -138,17 +100,12 @@
 
     figure_closed = show_fig(fig, choice_type)
     if figure_closed:
-        choice_type.val = OverrideChoiceType.CANCEL
+        choice_type.set(None)
     else:
         for axes in axeses:
             axes.remove()
-        plt.show(block=False)
+        fig.canvas.draw()
 
-<<<<<<< HEAD
-    return OverrideChoice(choice_type.val, options[radio.selected_index])
-=======
-    show_fig(fig)
     if choice_type.val is None:
         raise AssignmentCancelledByUserException()
-    return OverrideChoice(choice_type.val, radio.selected_index)
->>>>>>> 012bed98
+    return OverrideChoice(choice_type.val, radio.selected_index)