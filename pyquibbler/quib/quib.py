from __future__ import annotations
import numpy as np
from functools import wraps
from functools import cached_property
from abc import ABC, abstractmethod
from dataclasses import dataclass
from operator import getitem
from typing import Set, Any, TYPE_CHECKING, Optional, Tuple, Type, List, Callable, Dict
from weakref import ref as weakref

from pyquibbler.exceptions import PyQuibblerException

from .assignment import AssignmentTemplate, RangeAssignmentTemplate, BoundAssignmentTemplate, Overrider, Assignment
from .function_quibs.cache import create_cache
from .function_quibs.cache.shallow.indexable_cache import transform_cache_to_nd_if_necessary_given_path
from .utils import quib_method, Unpacker, recursively_run_func_on_object
from .assignment import PathComponent


from ..env import LEN_RAISE_EXCEPTION
from ..logger import logger

if TYPE_CHECKING:
    from pyquibbler.quib.graphics import GraphicsFunctionQuib


@dataclass
class QuibIsNotNdArrayException(PyQuibblerException):
    quib: Quib
    value: Any

    def __str__(self):
        return f'The quib {self.quib} evaluates to {self.value}, which is not an ndarray, but a {type(self.value)}'


@dataclass
class OverridingNotAllowedException(PyQuibblerException):
    quib: Quib
    override: Assignment

    def __str__(self):
        return f'Cannot override {self.quib} with {self.override} as it does not allow overriding.'


@dataclass(frozen=True)
class FunctionCall:
    func: Callable
    args: Tuple[Any, ...]
    kwargs: Tuple[Tuple[str, Any], ...]

    @classmethod
    def create(cls, func: Callable, args: Tuple[Any, ...], kwargs: Dict[str, Any]):
        return cls(func, args, tuple(kwargs.items()))


def cache_method_until_full_invalidation(func: Callable) -> Callable:
    @wraps(func)
    def wrapper(self: Quib, *args, **kwargs):
        call = FunctionCall.create(func, (self, *args), kwargs)
        try:
            return self.method_cache[call]
        except KeyError:
            result = func(self, *args, **kwargs)
            self.method_cache[call] = result
            return result

    return wrapper


class Quib(ABC):
    """
    An abstract class to describe the common methods and attributes of all quib types.
    """
    _DEFAULT_ALLOW_OVERRIDING = False

    def __init__(self,
                 assignment_template: Optional[AssignmentTemplate] = None,
                 allow_overriding: Optional[bool] = None):
        self._assignment_template = assignment_template
        # Can't use WeakSet because it can change during iteration
        self._children = set()
        self._overrider = Overrider()
        if allow_overriding is None:
            allow_overriding = self._DEFAULT_ALLOW_OVERRIDING
        self.allow_overriding = allow_overriding
        self.method_cache = {}

    @property
    def children(self) -> Set[Quib]:
        """
        Return all valid children and clean up dead refs.
        """
        children = set()
        refs_to_remove = set()
        for child_ref in self._children:
            child = child_ref()
            if child is None:
                refs_to_remove.add(child_ref)
            else:
                children.add(child)
        for ref in refs_to_remove:
            self._children.remove(ref)
        return children

    def _get_children_recursively(self) -> Set[Quib]:
        children = self.children
        for child in self.children:
            children |= child._get_children_recursively()
        return children

    def _get_graphics_function_quibs_recursively(self) -> Set[GraphicsFunctionQuib]:
        """
        Get all artists that directly or indirectly depend on this quib.
        """
        from pyquibbler.quib.graphics import GraphicsFunctionQuib
        return {child for child in self._get_children_recursively() if isinstance(child, GraphicsFunctionQuib)}

    def __redraw(self) -> None:
        """
        Redraw all artists that directly or indirectly depend on this quib.
        """
        from pyquibbler.quib.graphics import redraw_axes
        for graphics_function_quib in self._get_graphics_function_quibs_recursively():
            graphics_function_quib.get_value()

        axeses = set()
        for graphics_function_quib in self._get_graphics_function_quibs_recursively():
            for axes in graphics_function_quib.get_axeses():
                axeses.add(axes)
        for axes in axeses:
            redraw_axes(axes)

    def invalidate_and_redraw_at_path(self, path: Optional[List[PathComponent]] = None) -> None:
        """
        Perform all actions needed after the quib was mutated (whether by overriding or inverse assignment).
        If path is not given, the whole quib is invalidated.
        """
        from pyquibbler import timer
        if path is None:
            path = []

        with timer("quib_invalidation", lambda x: logger.info(f"invalidation {x}")):
            self._invalidate_children_at_path(path)
        with timer("quib_redraw", lambda x: logger.info(f"redraw {x}")):
            self.__redraw()

    def _invalidate_children_at_path(self, path: List[PathComponent]) -> None:
        """
        Change this quib's state according to a change in a dependency.
        """
        for child in self.children:
            child._invalidate_quib_with_children_at_path(self, path)

    def _get_paths_for_children_invalidation(self, invalidator_quib: Quib,
                                             path: List[PathComponent]) -> List[Optional[List[PathComponent]]]:
        """
        Get the new paths for invalidating children- a quib overrides this method if it has a specific way to translate
        paths to new invalidation paths.
        If not, invalidate all children all over; as you have no more specific way to invalidate them
        """
        return [[]]

    def _on_type_change(self):
        self.method_cache.clear()

    def _invalidate_self(self, path: List[PathComponent]):
        """
        This method is called whenever a quib itself is invalidated; subclasses will override this with their
        implementations for invalidations.
        For example, a simple implementation for a quib which is a function could be setting a boolean to true or
        false signifying validity
        """

    @staticmethod
    def _apply_assignment_to_cache(original_value, cache, assignment):
        """
        Apply an assignment to a cache, setting valid if it was an assignment and invalid if it was an assignmentremoval
        """
        cache = transform_cache_to_nd_if_necessary_given_path(cache, assignment.path)
        try:
            if isinstance(assignment, Assignment):
                # Our cache only accepts shallow paths, so any validation to a non-shallow path is not necessarily
                # overridden at the first component completely- so we ignore it
                if len(assignment.path) <= 1:
                    cache.set_valid_value_at_path(assignment.path, assignment.value)
            else:
                # Our cache only accepts shallow paths, so we need to consider any invalidation to a path deeper
                # than one component as an invalidation to the entire first component of that path
                if len(assignment.path) == 0:
                    cache = create_cache(original_value)
                else:
                    cache.set_invalid_at_path(assignment.path[:1])

        except (IndexError, TypeError):
            # it's very possible there's an old assignment that doesn't match our new "shape" (not specifically np)-
            # if so we don't care about it
            pass

        return cache

    def _is_completely_overridden_at_first_component(self, path) -> bool:
        """
        Get a list of all the non overridden paths (at the first component)
        """
        path = path[:1]
        assignments = list(self._overrider)
        if assignments:
            original_value = self._get_inner_value_valid_at_path(None)
            cache = create_cache(original_value)
            cache = transform_cache_to_nd_if_necessary_given_path(cache, path)
            for assignment in assignments:
                cache = self._apply_assignment_to_cache(original_value, cache, assignment)
            return len(cache.get_uncached_paths(path)) == 0
        return False

    def _invalidate_quib_with_children_at_path(self, invalidator_quib, path: List[PathComponent]):
        """
        Invalidate a quib and it's children at a given path.
        This method should be overriden if there is any 'special' implementation for either invalidating oneself
        or for translating a path for invalidation
        """
        new_paths = self._get_paths_for_children_invalidation(invalidator_quib, path)
        for new_path in new_paths:
            if new_path is not None:
                self._invalidate_self(new_path)
                if not self._is_completely_overridden_at_first_component(new_path):
                    self._invalidate_children_at_path(new_path)

    def add_child(self, quib: Quib) -> None:
        """
        Add the given quib to the list of quibs that are dependent on this quib.
        """
        # We used to give the ref a destruction callback that removed it from the children set,
        # but it could sometimes cause the set to change size during iteration.
        # So now we cleanup dead refs in the children property.
        self._children.add(weakref(quib))

    def __len__(self):
        if LEN_RAISE_EXCEPTION:
            raise TypeError('len(Q), where Q is q quib, is not allowed. '
                            'To get a functional quib, use q(len,Q). '
                            'To get the len of the current value of Q, use len(Q.get_value()).')
        else:
            return len(self.get_value())

    def __iter__(self):
        raise TypeError('Cannot iterate over quibs, as their size can vary. '
                        'Try Quib.iter_first() to iterate over the n-first items of the quib.')

    def override(self, assignment: Assignment, allow_overriding_from_now_on=True):
        """
        Overrides a part of the data the quib represents.
        """
        if allow_overriding_from_now_on:
            self.allow_overriding = True
        if not self.allow_overriding:
            raise OverridingNotAllowedException(self, assignment)
        self._overrider.add_assignment(assignment)
        if len(assignment.path) == 0:
            self._on_type_change()

        self.invalidate_and_redraw_at_path(assignment.path)

    def remove_override(self, path: List[PathComponent], invalidate_and_redraw: bool = True):
        """
        Remove overriding in a specific path in the quib.
        """
        self._overrider.remove_assignment(path)
<<<<<<< HEAD
        if len(path) == 0:
            self._on_type_change()
        self.invalidate_and_redraw_at_path(path=path)
=======
        if invalidate_and_redraw:
            self.invalidate_and_redraw_at_path(path=path)
>>>>>>> 7180e68d

    def assign(self, assignment: Assignment) -> None:
        """
        Create an assignment with an Assignment object, overriding the current values at the assignment's paths with the
        assignment's value
        """
        self.override(assignment, allow_overriding_from_now_on=False)

    def assign_value(self, value: Any) -> None:
        """
        Helper method to assign a single value and override the whole value of the quib
        """
        self.assign(Assignment(value=value,
                               path=[]))

    def assign_value_to_key(self, key: Any, value: Any) -> None:
        """
        Helper method to assign a value at a specific key
        """
        from .assignment.assignment import PathComponent
        self.assign(Assignment(path=[PathComponent(component=key, indexed_cls=self.get_type())], value=value))

    def __getitem__(self, item):
        # We don't use the normal operator_overriding interface for two reasons:
        # 1. It can create issues with hinting in IDEs (for example, Pycharm will not recognize that Quibs have a
        # getitem and will issue a warning)
        # 2. We need the function to not be created dynamically as it needs to be in the inverser's supported functions
        # in order to be inversed correctly (and not simply override)
        from pyquibbler.quib.function_quibs.transpositional.getitem_function_quib import GetItemFunctionQuib
        return GetItemFunctionQuib.create(func=getitem, func_args=[self, item])

    def __setitem__(self, key, value):
        from .assignment.assignment import PathComponent
        self.assign(Assignment(value=value, path=[PathComponent(component=key, indexed_cls=self.get_type())]))

    def pretty_repr(self):
        """
        Returns a pretty representation of the quib. Might calculate values of parent quibs.
        """
        return repr(self)

    def get_assignment_template(self) -> AssignmentTemplate:
        return self._assignment_template

    def set_assignment_template(self, *args) -> None:
        """
        Sets an assignment template for the quib.
        Usage:

        - quib.set_assignment_template(assignment_template): set a specific AssignmentTemplate object.
        - quib.set_assignment_template(min, max): set the template to a bound template between min and max.
        - quib.set_assignment_template(start, stop, step): set the template to a bound template between min and max.
        """
        if len(args) == 1:
            template, = args
        elif len(args) == 2:
            minimum, maximum = args
            template = BoundAssignmentTemplate(minimum, maximum)
        elif len(args) == 3:
            start, stop, step = args
            template = RangeAssignmentTemplate(start, stop, step)
        else:
            raise TypeError('Unsupported number of arguments, see docstring for usage')
        self._assignment_template = template

    @abstractmethod
    def _get_inner_value_valid_at_path(self, path: Optional[List[PathComponent]]) -> Any:
        """
        Get the data this quib represents valid at the pat given, before applying quib features like overrides.
        Perform calculations if needed.
        """

    def get_value_valid_at_path(self, path: Optional[List[PathComponent]]) -> Any:
        """
        Get the actual data that this quib represents, valid at the path given in the argument.
        The value will necessarily return in the shape of the actual result, but only the values at the given path
        are guaranteed to be valid
        """
        return self._overrider.override(self._get_inner_value_valid_at_path(path), self._assignment_template)

    def get_value(self) -> Any:
        """
        Get the entire actual data that this quib represents, all valid.
        This function might perform several different computations - function quibs
        are lazy, so a function quib might need to calculate uncached values and might
        even have to calculate the values of its dependencies.
        """
        return self.get_value_valid_at_path([])

    def get_override_list(self) -> Overrider:
        """
        Returns an Overrider object representing a list of overrides performed on the quib.
        """
        return self._overrider

    def get_type(self) -> Type:
        """
        Get the type of wrapped value
        """
        return type(self.get_value_valid_at_path(None))

    def get_shape(self) -> Tuple[int, ...]:
        """
        Assuming this quib represents a numpy ndarray, returns a quib of its shape.
        """
        res = self.get_value_valid_at_path(None)
        try:
            return np.shape(res)
        except ValueError:
            if hasattr(res, '__len__'):
                return len(res),
            raise

    @quib_method
    def get_override_mask(self):
        """
        Assuming this quib represents a numpy ndarray, return a quib representing its override mask.
        The override mask is a boolean array of the same shape, in which every value is
        set to True if the matching value in the array is overridden, and False otherwise.
        """
        if issubclass(self.get_type(), np.ndarray):
            mask = np.zeros(self.get_shape(), dtype=np.bool)
        else:
            mask = recursively_run_func_on_object(func=lambda x: False, obj=self.get_value())
        return self._overrider.fill_override_mask(mask)

    def iter_first(self, amount: Optional[int] = None):
        """
        Returns an iterator to the first `amount` elements of the quib.
        `a, b = quib.iter_first(2)` is the same as `a, b = quib[0], quib[1]`.
        When `amount` is not given, quibbler will try to detect the correct amount automatically, and
        might fail with a RuntimeError.
        For example, `a, b = iquib([1, 2]).iter_first()` is the same as `a, b = iquib([1, 2]).iter_first(2)`.
        But note that even if the quib is larger than the unpacked amount, the iterator will still yield only the first
        items - `a, b = iquib([1, 2, 3, 4]).iter_first()` is the same as `a, b = iquib([1, 2, 3, 4]).iter_first(2)`.
        """
        return Unpacker(self, amount)

    def remove_child(self, quib_to_remove: Quib):
        """
        Removes a child from the quib, no longer sending invalidations to it
        """
        self._children.remove(weakref(quib_to_remove))

    @property
    @abstractmethod
    def parents(self) -> Set[Quib]:
        """
        Returns a list of quibs that this quib depends on.
        """

    @cached_property
    def ancestors(self) -> Set[Quib]:
        """
        Return all ancestors of the quib, going recursively up the tree
        """
        ancestors = set()
        for parent in self.parents:
            ancestors.add(parent)
            ancestors |= parent.ancestors
        return ancestors

    def make_proxy(self) -> None:
        """
        Make this quib a proxy- no invalidation from any of it's parents should affect it it, rendering it as a proxy
        to all it's children (no invalidations SHALL PASS). However, it will still be able to reverse assign
        """
        for parent in self.parents:
            parent.remove_child(self)<|MERGE_RESOLUTION|>--- conflicted
+++ resolved
@@ -266,14 +266,10 @@
         Remove overriding in a specific path in the quib.
         """
         self._overrider.remove_assignment(path)
-<<<<<<< HEAD
         if len(path) == 0:
             self._on_type_change()
-        self.invalidate_and_redraw_at_path(path=path)
-=======
         if invalidate_and_redraw:
             self.invalidate_and_redraw_at_path(path=path)
->>>>>>> 7180e68d
 
     def assign(self, assignment: Assignment) -> None:
         """
