from __future__ import annotations
import numpy as np
from functools import cached_property
from abc import ABC, abstractmethod
from dataclasses import dataclass
from operator import getitem
<<<<<<< HEAD
from typing import Set, Any, TYPE_CHECKING, Optional, Tuple, Type
from typing import Set, Any, TYPE_CHECKING, Optional, Tuple, Type, List, Union
=======
from typing import Set, Any, TYPE_CHECKING, Optional, Tuple, Type, List
>>>>>>> 14607b1c
from weakref import ref as weakref

from pyquibbler.exceptions import PyQuibblerException

from .assignment import AssignmentTemplate, RangeAssignmentTemplate, BoundAssignmentTemplate, Overrider, Assignment
from .assignment.assignment import AssignmentPath
from .assignment.overrider import deep_assign_data_with_paths
from .utils import quib_method, Unpacker, recursively_run_func_on_object

if TYPE_CHECKING:
    from .assignment.assignment import PathComponent, PathComponent
    from pyquibbler.quib.graphics import GraphicsFunctionQuib


@dataclass
class QuibIsNotNdArrayException(PyQuibblerException):
    quib: Quib
    value: Any

    def __str__(self):
        return f'The quib {self.quib} evaluates to {self.value}, which is not an ndarray, but a {type(self.value)}'


@dataclass
class OverridingNotAllowedException(PyQuibblerException):
    quib: Quib
    override: Assignment

    def __str__(self):
        return f'Cannot override {self.quib} with {self.override} as it does not allow overriding.'


class Quib(ABC):
    """
    An abstract class to describe the common methods and attributes of all quib types.
    """
    _DEFAULT_ALLOW_OVERRIDING = False

    def __init__(self,
                 assignment_template: Optional[AssignmentTemplate] = None,
                 allow_overriding: Optional[bool] = None):
        self._assignment_template = assignment_template
        self._children = set()
        self._overrider = Overrider()
        if allow_overriding is None:
            allow_overriding = self._DEFAULT_ALLOW_OVERRIDING
        self.allow_overriding = allow_overriding

    def __get_children_recursively(self) -> Set[Quib]:
        children = {child_ref() for child_ref in self._children}
        for child_ref in self._children:
            children |= child_ref().__get_children_recursively()
        return children

    def _get_graphics_function_quibs_recursively(self) -> Set[GraphicsFunctionQuib]:
        """
        Get all artists that directly or indirectly depend on this quib.
        """
        from pyquibbler.quib.graphics import GraphicsFunctionQuib
        return {child for child in self.__get_children_recursively() if isinstance(child, GraphicsFunctionQuib)}

    def __redraw(self) -> None:
        """
        Redraw all artists that directly or indirectly depend on this quib.
        """
        from pyquibbler.quib.graphics import redraw_axes
        for graphics_function_quib in self._get_graphics_function_quibs_recursively():
            graphics_function_quib.get_value()

        axeses = set()
        for graphics_function_quib in self._get_graphics_function_quibs_recursively():
            for axes in graphics_function_quib.get_axeses():
                axeses.add(axes)
        for axes in axeses:
            redraw_axes(axes)

    def invalidate_and_redraw(self, path: List[PathComponent]) -> None:
        """
        Perform all actions needed after the quib was mutated (whether by overriding or reverse assignment).
        """
        self._invalidate_children(path)
        self.__redraw()

    def _invalidate_children(self, path: List[PathComponent]) -> None:
        """
        Change this quib's state according to a change in a dependency.
        """
        for child_ref in self._children:
            child_ref()._invalidate_with_children(self, path)

    def _invalidate_with_children(self, invalidator_quib, path: List[PathComponent]):
        self._invalidate_children(path)

    def add_child(self, quib: Quib) -> None:
        """
        Add the given quib to the list of quibs that are dependent on this quib.
        """
        self._children.add(weakref(quib, lambda ref: self._children.discard(ref)))

    def __len__(self):
        return len(self.get_value())

    def __iter__(self):
        raise TypeError('Cannot iterate over quibs, as their size can vary. '
                        'Try Quib.iter_first() to iterate over the n-first items of the quib.')

    def override(self, assignment: Assignment, allow_overriding_from_now_on=True):
        """
        Overrides a part of the data the quib represents.
        """
        if allow_overriding_from_now_on:
            self.allow_overriding = True
        if not self.allow_overriding:
            raise OverridingNotAllowedException(self, assignment)
        self._overrider.add_assignment(assignment)

        self.invalidate_and_redraw(assignment.path)

    def remove_override(self, path: List[AssignmentPath]):
        """
        Remove overriding in a specific path in the quib.
        """
        self._overrider.remove_assignment(path)
        self.invalidate_and_redraw()

    def assign(self, assignment: Assignment) -> None:
        """
        Create an assignment with an Assignment object, overriding the current values at the assignment's paths with the
        assignment's value
        """
        self.override(assignment, allow_overriding_from_now_on=False)

    def assign_value(self, value: Any) -> None:
        """
        Helper method to assign a single value and override the whole value of the quib
        """
        self.assign(Assignment(value=value, path=[...]))

    def assign_value_to_key(self, key: Any, value: Any) -> None:
        """
        Helper method to assign a value at a specific key
        """
        self.assign(Assignment(path=[key], value=value))

    def __getitem__(self, item):
        # We don't use the normal operator_overriding interface for two reasons:
        # 1. It can create issues with hinting in IDEs (for example, Pycharm will not recognize that Quibs have a
        # getitem and will issue a warning)
        # 2. We need the function to not be created dynamically as it needs to be in the reverser's supported functions
        # in order to be reversed correctly (and not simply override)
        from pyquibbler.quib import DefaultFunctionQuib
        from pyquibbler.quib.function_quibs.transpositional_quib import TranspositionalQuib
        return TranspositionalQuib.create(func=getitem, func_args=[self, item])

    def __setitem__(self, key, value):
        from .assignment.assignment import PathComponent
        self.assign(Assignment(value=value, path=[PathComponent(component=key, indexed_cls=self.get_type())]))

    def pretty_repr(self):
        """
        Returns a pretty representation of the quib. Might calculate values of parent quibs.
        """
        return repr(self)

    def get_assignment_template(self) -> AssignmentTemplate:
        return self._assignment_template

    def set_assignment_template(self, *args) -> None:
        """
        Sets an assignment template for the quib.
        Usage:

        - quib.set_assignment_template(assignment_template): set a specific AssignmentTemplate object.
        - quib.set_assignment_template(min, max): set the template to a bound template between min and max.
        - quib.set_assignment_template(start, stop, step): set the template to a bound template between min and max.
        """
        if len(args) == 1:
            template, = args
        elif len(args) == 2:
            minimum, maximum = args
            template = BoundAssignmentTemplate(minimum, maximum)
        elif len(args) == 3:
            start, stop, step = args
            template = RangeAssignmentTemplate(start, stop, step)
        else:
            raise TypeError('Unsupported number of arguments, see docstring for usage')
        self._assignment_template = template

    @abstractmethod
    def _get_inner_value(self) -> Any:
        """
        Get the data this quib represents, before applying quib features like overrides.
        Perform calculations if needed.
        """

    def get_value(self) -> Any:
        """
        Get the actual data that this quib represents.
        This function might perform several different computations - function quibs
        are lazy, so a function quib might need to calculate uncached values and might
        even have to calculate the values of its dependencies.
        """
        from pyquibbler.quib.graphics.global_collecting import QuibDependencyCollector
        QuibDependencyCollector.add_dependency(self)
        return self._overrider.override(self._get_inner_value(), self._assignment_template)

    def get_override_list(self) -> Overrider:
        """
        Returns an Overrider object representing a list of overrides performed on the quib.
        """
        return self._overrider

    def get_type(self) -> Type:
        """
        Get the type of wrapped value
        """
        return type(self.get_value())

    @quib_method
    def get_shape(self) -> Tuple[int, ...]:
        """
        Assuming this quib represents a numpy ndarray, returns a quib of its shape.
        """
        value = self.get_value()
        if not isinstance(value, np.ndarray):
            if isinstance(value, list):
                return np.array(value, dtype=object).shape
            # We, like numpy, consider this a zero dimensional array
            return tuple()
        return value.shape

    @quib_method
    def _get_override_mask(self, shape: Tuple[int, ...]) -> np.ndarray:
        """
        Return an override mask based on assignments in self._overrider, in the given shape.
        This is an internal method so when called with a quib instead of the shape, the resulting quib
        will be dependent on both self and the shape quib.
        """
        if issubclass(self.get_type(), np.ndarray):
            mask = np.zeros(shape, dtype=np.bool)
        else:
            mask = recursively_run_func_on_object(func=lambda x: False, obj=self.get_value())
<<<<<<< HEAD
        # Can't use `mask[all_keys] = True` trivially, because some of the keys might be lists themselves.
        for assignment in self._overrider:
            mask = deep_assign_data_with_paths(path=assignment.path, value=True, data=mask)
        return mask
=======
        return self._overrider.fill_override_mask(mask)
>>>>>>> 14607b1c

    def get_override_mask(self) -> Quib:
        """
        Assuming this quib represents a numpy ndarray, return a quib representing its override mask.
        The override mask is a boolean array of the same shape, in which every value is
        set to True if the matching value in the array is overridden, and False otherwise.
        """
        return self._get_override_mask(self.get_shape())

    def iter_first(self, amount: Optional[int] = None):
        """
        Returns an iterator to the first `amount` elements of the quib.
        `a, b = quib.iter_first(2)` is the same as `a, b = quib[0], quib[1]`.
        When `amount` is not given, quibbler will try to detect the correct amount automatically, and
        might fail with a RuntimeError.
        For example, `a, b = iquib([1, 2]).iter_first()` is the same as `a, b = iquib([1, 2]).iter_first(2)`.
        But note that even if the quib is larger than the unpacked amount, the iterator will still yield only the first
        items - `a, b = iquib([1, 2, 3, 4]).iter_first()` is the same as `a, b = iquib([1, 2, 3, 4]).iter_first(2)`.
        """
        return Unpacker(self, amount)

    def remove_child(self, quib_to_remove: Quib):
        """
        Removes a child from the quib, no longer sending invalidations to it
        """
        self._children.remove(weakref(quib_to_remove))

    @property
    @abstractmethod
    def parents(self) -> Set[Quib]:
        """
        Returns a list of quibs that this quib depends on.
        """

    @cached_property
    def ancestors(self) -> Set[Quib]:
        """
        Return all ancestors of the quib, going recursively up the tree
        """
        ancestors = set()
        for parent in self.parents:
            ancestors.add(parent)
            ancestors |= parent.ancestors
        return ancestors<|MERGE_RESOLUTION|>--- conflicted
+++ resolved
@@ -4,18 +4,14 @@
 from abc import ABC, abstractmethod
 from dataclasses import dataclass
 from operator import getitem
-<<<<<<< HEAD
 from typing import Set, Any, TYPE_CHECKING, Optional, Tuple, Type
 from typing import Set, Any, TYPE_CHECKING, Optional, Tuple, Type, List, Union
-=======
 from typing import Set, Any, TYPE_CHECKING, Optional, Tuple, Type, List
->>>>>>> 14607b1c
 from weakref import ref as weakref
 
 from pyquibbler.exceptions import PyQuibblerException
 
 from .assignment import AssignmentTemplate, RangeAssignmentTemplate, BoundAssignmentTemplate, Overrider, Assignment
-from .assignment.assignment import AssignmentPath
 from .assignment.overrider import deep_assign_data_with_paths
 from .utils import quib_method, Unpacker, recursively_run_func_on_object
 
@@ -128,12 +124,12 @@
 
         self.invalidate_and_redraw(assignment.path)
 
-    def remove_override(self, path: List[AssignmentPath]):
+    def remove_override(self, path: List[PathComponent]):
         """
         Remove overriding in a specific path in the quib.
         """
         self._overrider.remove_assignment(path)
-        self.invalidate_and_redraw()
+        self.invalidate_and_redraw(path=path)
 
     def assign(self, assignment: Assignment) -> None:
         """
@@ -252,14 +248,7 @@
             mask = np.zeros(shape, dtype=np.bool)
         else:
             mask = recursively_run_func_on_object(func=lambda x: False, obj=self.get_value())
-<<<<<<< HEAD
-        # Can't use `mask[all_keys] = True` trivially, because some of the keys might be lists themselves.
-        for assignment in self._overrider:
-            mask = deep_assign_data_with_paths(path=assignment.path, value=True, data=mask)
-        return mask
-=======
         return self._overrider.fill_override_mask(mask)
->>>>>>> 14607b1c
 
     def get_override_mask(self) -> Quib:
         """
