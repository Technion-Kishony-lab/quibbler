"""
Override 3rd party library functions to return quibs (each function and its respective quib type)
when called with quib arguments.
"""
import numpy as np
from functools import wraps
from typing import Type, Any, Callable, Optional, List, Tuple, Set
from matplotlib import widgets
from matplotlib.axes import Axes

from pyquibbler.quib import ImpureFunctionQuib, DefaultFunctionQuib, FunctionQuib, GraphicsFunctionQuib
from pyquibbler.quib.function_quibs.elementwise_quib import ElementWiseQuib
from pyquibbler.quib.function_quibs.transpositional_quib import TranspositionalQuib
from pyquibbler.quib.graphics import global_collecting
from pyquibbler.quib.graphics.elements.slider_graphics_function_quib import SliderGraphicsFunctionQuib
from pyquibbler.quib.graphics.replacing_graphics_function_quib import ReplacingGraphicsFunctionQuib
from pyquibbler.utils import ensure_only_run_once_globally

NUMPY_OVERRIDES = [
    (np, [
<<<<<<< HEAD
        (DefaultFunctionQuib, {"abs", "average", "around", "max", "arange", "polyfit",
                               "linspace", "polyval", "array", "genfromtxt"}),
=======
        (DefaultFunctionQuib, {"abs", "average", "around", "square", "repeat", "max", "arange", "polyfit",
                               "linspace", "polyval", "full", "concatenate", "array", "reshape", "genfromtxt",
                               "ravel",
                               "sin", "cos", "tan", "sinh", "cosh", "tanh",
                               "arcsin", "arccos", "arctan", "arcsinh", "arccosh", "arctanh",
                               "exp", "exp2", "expm1",
                               "log", "log2", "log1p", "log10",
                               "sqrt", "square", "int", "float", "ceil", "floor", "round"}),
>>>>>>> 14607b1c
        (GraphicsFunctionQuib, {'apply_along_axis', 'apply_over_axes'}),
        (TranspositionalQuib, {'reshape', 'rot90', 'ravel', 'concatenate', 'repeat', 'full'}),
        (ElementWiseQuib, {'add', 'square'})
    ]),
    (np.random, [
        (ImpureFunctionQuib, {'rand', 'randint'})
    ])
]

MPL_OVERRIDES = [
    (Axes, [
        (GraphicsFunctionQuib, {'plot', 'imshow', 'text', 'bar', 'hist', 'pie'})
    ]),
    (Axes, [
        (ReplacingGraphicsFunctionQuib, {'set_xlim', 'set_ylim', 'set_title', 'set_xlabel', 'set_ylabel'})
    ]),
    (widgets, [
        (SliderGraphicsFunctionQuib, {'Slider'})
    ])
]


def wrap_overridden_graphics_function(func: Callable) -> Callable:
    @wraps(func)
    def _wrapper(*args, **kwargs):
        # We need overridden funcs to be run in `overridden_graphics_function` context manager
        # so artists will be collected
        with global_collecting.overridden_graphics_function():
            return func(*args, **kwargs)

    return _wrapper


def override_func(obj: Any, name: str, quib_type: Type[FunctionQuib],
                  function_wrapper: Optional[Callable[[Callable], Callable]] = None):
    """
    Replace obj.name with a wrapper function that returns a quib of type quib_type.
    If function_wrapper is given, wrap the original function with it before passing it to the function quib wrapper.
    """
    func = getattr(obj, name)
    if function_wrapper is not None:
        func = function_wrapper(func)
    func = quib_type.create_wrapper(func)
    setattr(obj, name, func)


def apply_overrides(override_list: List[Tuple[Any, List[Tuple[Type[FunctionQuib], Set[str]]]]],
                    function_wrapper: Optional[Callable[[Callable], Callable]] = None):
    for obj, overrides_per_quib_type in override_list:
        for quib_type, func_names in overrides_per_quib_type:
            for func_name in func_names:
                override_func(obj, func_name, quib_type, function_wrapper)


@ensure_only_run_once_globally
def override_all():
    """
    Overrides all modules (such as numpy and matplotlib) to support quibs
    """
    apply_overrides(NUMPY_OVERRIDES)
    apply_overrides(MPL_OVERRIDES, wrap_overridden_graphics_function)<|MERGE_RESOLUTION|>--- conflicted
+++ resolved
@@ -18,10 +18,6 @@
 
 NUMPY_OVERRIDES = [
     (np, [
-<<<<<<< HEAD
-        (DefaultFunctionQuib, {"abs", "average", "around", "max", "arange", "polyfit",
-                               "linspace", "polyval", "array", "genfromtxt"}),
-=======
         (DefaultFunctionQuib, {"abs", "average", "around", "square", "repeat", "max", "arange", "polyfit",
                                "linspace", "polyval", "full", "concatenate", "array", "reshape", "genfromtxt",
                                "ravel",
@@ -30,7 +26,6 @@
                                "exp", "exp2", "expm1",
                                "log", "log2", "log1p", "log10",
                                "sqrt", "square", "int", "float", "ceil", "floor", "round"}),
->>>>>>> 14607b1c
         (GraphicsFunctionQuib, {'apply_along_axis', 'apply_over_axes'}),
         (TranspositionalQuib, {'reshape', 'rot90', 'ravel', 'concatenate', 'repeat', 'full'}),
         (ElementWiseQuib, {'add', 'square'})
