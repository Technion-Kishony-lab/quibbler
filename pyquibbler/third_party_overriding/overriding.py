"""
Override 3rd party library functions to return quibs (each function and its respective quib type)
when called with quib arguments.
"""
import matplotlib
import matplotlib.image
import numpy as np
from functools import wraps
from typing import Type, Any, Callable, Optional, List, Tuple, Set
from matplotlib import widgets
from matplotlib.axes import Axes

from pyquibbler.quib import ImpureFunctionQuib, DefaultFunctionQuib, FunctionQuib, GraphicsFunctionQuib
from pyquibbler.quib.function_quibs.elementwise_function_quib import ElementWiseFunctionQuib
from pyquibbler.quib.function_quibs.transpositional.transpositional_function_quib import TranspositionalFunctionQuib
from pyquibbler.quib.graphics import global_collecting, ReductionAxisWiseGraphicsFunctionQuib, \
    AlongAxisGraphicsFunctionQuib
from pyquibbler.quib.graphics import QVectorize
from pyquibbler.quib.graphics.plot_graphics_function_quib import PlotGraphicsFunctionQuib
from pyquibbler.quib.graphics.widgets import SliderGraphicsFunctionQuib, CheckButtonsGraphicsFunctionQuib, \
    RadioButtonsGraphicsFunctionQuib, RectangleSelectorGraphicsFunctionQuib, QRectangleSelector, QRadioButtons
from pyquibbler.quib.graphics.replacing_graphics_function_quib import ReplacingGraphicsFunctionQuib
from pyquibbler.utils import ensure_only_run_once_globally

'''
Functions that should not be overridden as they cause certain issue:
np.maximum, np.minimum
__eq__
'''


def wrap_overridden_graphics_function(func: Callable) -> Callable:
    @wraps(func)
    def _wrapper(*args, **kwargs):
        # We need overridden funcs to be run in `overridden_graphics_function` context manager
        # so artists will be collected
        with global_collecting.overridden_graphics_function():
            return func(*args, **kwargs)

    return _wrapper


NON_QUIB_OVERRIDES = [
    (widgets, {
        'RectangleSelector': wrap_overridden_graphics_function(QRectangleSelector),
        'RadioButtons': wrap_overridden_graphics_function(QRadioButtons)
    }),
    (np, {
        'vectorize': QVectorize
    })
]

NUMPY_OVERRIDES = [
    (np, [
        (DefaultFunctionQuib, {"abs", "arange", "polyfit",
                               "linspace", "polyval", "array", "genfromtxt", 'prod', 'corrcoef', 'mean'}),
        (GraphicsFunctionQuib, {'apply_over_axes'}),
        (TranspositionalFunctionQuib, {'reshape', 'rot90', 'ravel', 'concatenate', 'repeat', 'full', 'concatenate',
                                       'squeeze'}),
        (ElementWiseFunctionQuib, {'add', 'square', "sin", "cos", "tan", "sinh", "cosh", "tanh", "real", "imag",
                                   "arcsin", "arccos", "arctan", "arcsinh", "arccosh", "arctanh",
                                   "exp", "exp2", "expm1", "log", "log2", "log1p", "log10",
                                   "sqrt", "int", "float", "ceil", "floor", "round", 'around', 'hypot'}),
        (ReductionAxisWiseGraphicsFunctionQuib, {"max", "amax", "min", "amin", "sum", "average"}),
        (AlongAxisGraphicsFunctionQuib, {'apply_along_axis'}),
    ]),
    (np.random, [
        (ImpureFunctionQuib, {'rand', 'randn', 'randint'})
<<<<<<< HEAD
    ])
=======
    ]),
    (np.vectorize, [
        (VectorizeGraphicsFunctionQuib, {'__call__'})
    ]),
    (np.linalg, [
        (ReductionAxisWiseGraphicsFunctionQuib, {'norm'})
    ]
    )
>>>>>>> d1cabe88
]

MPL_OVERRIDES = [
    (Axes, [
        (GraphicsFunctionQuib, {'imshow', 'text', 'bar', 'hist', 'pie', 'legend', '_sci', 'matshow', 'scatter'}),
        (PlotGraphicsFunctionQuib, {'plot'}),
    ]),
    (Axes, [
        (ReplacingGraphicsFunctionQuib, {'set_xlim', 'set_ylim', 'set_title',
                                         'set_xlabel', 'set_ylabel', 'set_visible', 'set_facecolor'})
    ]),
    (widgets, [
        (SliderGraphicsFunctionQuib, {'Slider'}),
        (CheckButtonsGraphicsFunctionQuib, {'CheckButtons'}),
        (RadioButtonsGraphicsFunctionQuib, {'RadioButtons'}),
        (RectangleSelectorGraphicsFunctionQuib, {'RectangleSelector'})
    ]),
    (matplotlib.image, [
        (ImpureFunctionQuib, {'imread'})
    ])
]


def override_func(obj: Any, name: str, quib_type: Type[FunctionQuib],
                  function_wrapper: Optional[Callable[[Callable], Callable]] = None):
    """
    Replace obj.name with a wrapper function that returns a quib of type quib_type.
    If function_wrapper is given, wrap the original function with it before passing it to the function quib wrapper.
    """
    func = getattr(obj, name)
    if function_wrapper is not None:
        func = function_wrapper(func)
    func = quib_type.create_wrapper(func)
    setattr(obj, name, func)


def apply_quib_creating_overrides(override_list: List[Tuple[Any, List[Tuple[Type[FunctionQuib], Set[str]]]]],
                                  function_wrapper: Optional[Callable[[Callable], Callable]] = None):
    for obj, overrides_per_quib_type in override_list:
        for quib_type, func_names in overrides_per_quib_type:
            for func_name in func_names:
                override_func(obj, func_name, quib_type, function_wrapper)


def apply_non_quib_overrides():
    for module, overrides in NON_QUIB_OVERRIDES:
        for name, replacement in overrides.items():
            overridden = getattr(module, name)
            setattr(module, name, replacement)
            replacement.__overridden__ = overridden


@ensure_only_run_once_globally
def override_all():
    """
    Overrides all modules (such as numpy and matplotlib) to support quibs
    """
    apply_non_quib_overrides()
    apply_quib_creating_overrides(NUMPY_OVERRIDES)
    apply_quib_creating_overrides(MPL_OVERRIDES, wrap_overridden_graphics_function)<|MERGE_RESOLUTION|>--- conflicted
+++ resolved
@@ -66,18 +66,10 @@
     ]),
     (np.random, [
         (ImpureFunctionQuib, {'rand', 'randn', 'randint'})
-<<<<<<< HEAD
-    ])
-=======
-    ]),
-    (np.vectorize, [
-        (VectorizeGraphicsFunctionQuib, {'__call__'})
     ]),
     (np.linalg, [
         (ReductionAxisWiseGraphicsFunctionQuib, {'norm'})
-    ]
-    )
->>>>>>> d1cabe88
+    ])
 ]
 
 MPL_OVERRIDES = [
