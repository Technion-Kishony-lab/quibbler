import numpy as np
from typing import List, Tuple, Union
from unittest.mock import Mock
from pytest import raises, fixture, mark

from pyquibbler import iquib
from pyquibbler.quib import get_overrides_for_assignment, AssignmentNotPossibleException, DefaultFunctionQuib, Quib
from pyquibbler.quib.assignment import Assignment, QuibWithAssignment
from pyquibbler.quib.override_choice import override_choice as override_choice_module, OverrideGroup, OverrideRemoval
from pyquibbler.quib.override_choice.override_choice import OverrideOptionsTree
from pyquibbler.quib.override_choice.override_dialog import OverrideChoice, OverrideChoiceType, \
    AssignmentCancelledByUserException


class ChooseOverrideDialogMockSideEffect:
    def __init__(self):
        self.choices = []

    def add_choices(self, *choices: Tuple[Union[OverrideChoice, Exception], List[QuibWithAssignment], bool]):
        self.choices = [*self.choices, *choices]

    def __call__(self, options: List[QuibWithAssignment], can_diverge: bool):
        assert self.choices, 'The dialog mock was called more times than expected'
        (choice, expected_options, excpected_can_diverge) = self.choices.pop(0)
        assert expected_options == options
        assert excpected_can_diverge == can_diverge
        assert options, 'There is no reason to open a dialog without options'
        if isinstance(choice, Exception):
            raise choice
        if choice.choice_type is OverrideChoiceType.OVERRIDE:
            assert isinstance(choice.chosen_index, int)
            assert choice.chosen_index < len(options), \
                f'Chose option {choice.chosen_index} which is out of bounds for {options}'
        elif choice.choice_type is OverrideChoiceType.DIVERGE:
            assert can_diverge, 'Chose to diverge but it is not an option'
        return choice

    def assert_all_choices_made(self):
        assert not self.choices, f'Not all choices were made, left with: {self.choices}'


@fixture
def assignment():
    return Assignment(5, [...])


@fixture(autouse=True)
def clear_choice_cache():
    OverrideOptionsTree._CHOICE_CACHE.clear()


@fixture
def choose_override_dialog_mock():
    side_effect = ChooseOverrideDialogMockSideEffect()
    yield Mock(side_effect=side_effect)
    side_effect.assert_all_choices_made()


@fixture(autouse=True)
def override_choice_dialog(monkeypatch, choose_override_dialog_mock):
    """
    This fixture is autouse, because if a dialog is erroneously invoked from a test,
    we want it to fail rather then open an actual dialog and block.
    """
    overridden_name = 'choose_override_dialog'
    assert hasattr(override_choice_module, overridden_name), \
        f'This fixture assumes that the {override_choice_module.__name__} module imports {overridden_name}, ' \
        f'as the fixture tries to replace the function with a mock.'
    monkeypatch.setattr(override_choice_module, overridden_name, choose_override_dialog_mock)


@fixture
def parent_and_child(assignment):
    add = 1
    parent = iquib(1)
    child: Quib = parent + add
    child_override = OverrideGroup([QuibWithAssignment(child, assignment)])
    parent_override = OverrideGroup([QuibWithAssignment(parent, Assignment(assignment.value - add, [...]))],
                                    [OverrideRemoval(child, [...])])  # TODO: a more complicated path
    return parent, child, parent_override, child_override


@fixture
def diverged_quib_graph(assignment):
    grandparent1 = iquib(np.array([1]))
    parent1: Quib = grandparent1 * 1.
    grandparent2 = iquib(np.array([2]))
    parent2: Quib = grandparent2 * 1.
    child: Quib = np.concatenate((parent1, parent2))
    parent1_override = QuibWithAssignment(parent1, Assignment(np.array([assignment.value]), [(np.array([0]),)]))
    return grandparent1, parent1, grandparent2, parent2, child, parent1_override


def test_get_overrides_for_assignment_when_nothing_is_overridable(assignment, parent_and_child):
    parent, child, parent_override, child_override = parent_and_child
    parent.allow_overriding = False

    with raises(AssignmentNotPossibleException) as exc_info:
        get_overrides_for_assignment(child, assignment)
    assert exc_info.value.assignment is assignment
    assert exc_info.value.quib is child


def test_get_overrides_for_assignment_when_reverse_assignment_not_implemented(assignment):
    parent = iquib(1)
    child = DefaultFunctionQuib.create(lambda x: x, (parent,))

    with raises(AssignmentNotPossibleException) as exc_info:
        get_overrides_for_assignment(child, assignment)
    assert exc_info.value.assignment is assignment
    assert exc_info.value.quib is child


def test_get_overrides_for_assignment_when_diverged_reverse_assign_has_only_one_overridable_child(assignment,
                                                                                                  diverged_quib_graph):
    grandparent1, parent1, grandparent2, parent2, child, parent1_override = diverged_quib_graph
    grandparent2.allow_overriding = False

    with raises(AssignmentNotPossibleException) as exc_info:
        get_overrides_for_assignment(child, assignment)
    assert exc_info.value.assignment is assignment
    assert exc_info.value.quib is child


def test_get_overrides_for_assignment_on_iquib(assignment):
    quib = iquib(1)

    override_group = get_overrides_for_assignment(quib, assignment)

    assert override_group == OverrideGroup([QuibWithAssignment(quib, assignment)])


def test_get_overrides_for_assignment_on_quib_without_overridable_parents(assignment, parent_and_child):
    parent, child, parent_override, child_override = parent_and_child
    parent.allow_overriding = False
    child.allow_overriding = True

    override_group = get_overrides_for_assignment(child, assignment)

    assert override_group == child_override


def test_get_overrides_for_assignment_on_non_overridable_quib_with_overridable_parent(assignment, parent_and_child):
    parent, child, parent_override, child_override = parent_and_child

    override_group = get_overrides_for_assignment(child, assignment)

    assert override_group == parent_override


@mark.parametrize('parent_chosen', [True, False])
def test_get_overrides_for_assignment_with_choice_to_override_child(assignment, choose_override_dialog_mock,
                                                                    parent_and_child, parent_chosen):
    parent, child, parent_override, child_override = parent_and_child
    child.allow_overriding = True
    choose_override_dialog_mock.side_effect.add_choices(
        (OverrideChoice(OverrideChoiceType.OVERRIDE, 1 if parent_chosen else 0),
         [child, parent],
         False)
    )

    override_group = get_overrides_for_assignment(child, assignment)

    assert override_group == parent_override if parent_chosen else child_override


def test_override_choice_when_cancelled(assignment, choose_override_dialog_mock, parent_and_child):
    parent, child, parent_override, child_override = parent_and_child
    child.allow_overriding = True
    choose_override_dialog_mock.side_effect.add_choices(
        (AssignmentCancelledByUserException(),
         [child, parent],
         False)
    )

    with raises(AssignmentCancelledByUserException):
        get_overrides_for_assignment(child, assignment)


def test_override_choice_when_diverged_parent_is_cancelled(diverged_quib_graph, assignment,
                                                           choose_override_dialog_mock):
    grandparent1, parent1, grandparent2, parent2, child, parent1_override = diverged_quib_graph
    parent1.allow_overriding = True
    child.allow_overriding = True
    choose_override_dialog_mock.side_effect.add_choices(
        (OverrideChoice(OverrideChoiceType.DIVERGE), [child], True),
        (AssignmentCancelledByUserException(), [parent1, grandparent1], False)
    )

    with raises(AssignmentCancelledByUserException):
        get_overrides_for_assignment(child, assignment)


def test_override_choice_when_diverged_and_all_diverged_reversals_are_overridden(diverged_quib_graph, assignment,
                                                                                 choose_override_dialog_mock):
    grandparent1, parent1, grandparent2, parent2, child, parent1_override = diverged_quib_graph

    override_group = get_overrides_for_assignment(child, assignment)

    assert len(override_group.overrides) == 2
    assert len(override_group.override_removals) == 3


@mark.parametrize('parent_chosen', [True, False])
def test_get_overrides_for_assignment_caches_override_choice(assignment, parent_and_child,
                                                             choose_override_dialog_mock, parent_chosen):
    parent, child, parent_override, child_override = parent_and_child
    child.allow_overriding = True
    choose_override_dialog_mock.side_effect.add_choices(
        (OverrideChoice(OverrideChoiceType.OVERRIDE, 1 if parent_chosen else 0),
         [child, parent],
         False)
    )

    override_group = get_overrides_for_assignment(child, assignment)
    # If this invokes a dialog, the dialog mock will fail the test
<<<<<<< HEAD
    second_overrides = get_overrides_for_assignment(child, Assignment(assignment.value + 1, assignment.path))
=======
    second_override_group = get_overrides_for_assignment(child, Assignment(assignment.value + 1, assignment.paths))
>>>>>>> 14607b1c

    assert override_group == parent_override if parent_chosen else child_override
    assert second_override_group != override_group


def test_get_overrides_for_assignment_caches_diverged_choices(diverged_quib_graph, assignment,
                                                              choose_override_dialog_mock):
    grandparent1, parent1, grandparent2, parent2, child, parent1_override = diverged_quib_graph
    parent1.allow_overriding = True
    child.allow_overriding = True
    choose_override_dialog_mock.side_effect.add_choices(
        (OverrideChoice(OverrideChoiceType.DIVERGE), [child], True),
        (OverrideChoice(OverrideChoiceType.OVERRIDE, 1), [parent1, grandparent1], False),
    )

    override_group = get_overrides_for_assignment(child, assignment)
    # If this invokes a dialog, the dialog mock will fail the test
<<<<<<< HEAD
    second_overrides = get_overrides_for_assignment(child, Assignment(assignment.value + 1, assignment.path))
=======
    second_override_group = get_overrides_for_assignment(child, Assignment(assignment.value + 1, assignment.paths))
>>>>>>> 14607b1c

    assert override_group != second_override_group


def test_get_overrides_for_assignment_doesnt_cache_cancel(assignment, parent_and_child, choose_override_dialog_mock):
    parent, child, parent_override, child_override = parent_and_child
    child.allow_overriding = True
    choose_override_dialog_mock.side_effect.add_choices(
        (AssignmentCancelledByUserException(), [child, parent], False),
        (AssignmentCancelledByUserException(), [child, parent], False)
    )

<<<<<<< HEAD
    overrides = get_overrides_for_assignment(child, assignment)
    # If this invokes a dialog, the dialog mock will fail the test
    second_overrides = get_overrides_for_assignment(child, Assignment(assignment.value + 1, assignment.path))

    assert overrides == second_overrides == []
=======
    with raises(AssignmentCancelledByUserException):
        get_overrides_for_assignment(child, assignment)
    # If this doesn't invoke a dialog, the dialog mock will fail the test
    with raises(AssignmentCancelledByUserException):
        get_overrides_for_assignment(child, Assignment(assignment.value + 1, assignment.paths))
>>>>>>> 14607b1c


def test_get_overrides_for_assignment_does_not_use_cache_when_diverge_changes(diverged_quib_graph, assignment,
                                                                              choose_override_dialog_mock):
    grandparent1, parent1, grandparent2, parent2, child, parent1_override = diverged_quib_graph
    parent1.allow_overriding = True
    child.allow_overriding = True
    choose_override_dialog_mock.side_effect.add_choices(
        (OverrideChoice(OverrideChoiceType.DIVERGE), [child], True),
        (OverrideChoice(OverrideChoiceType.OVERRIDE, 1), [parent1, grandparent1], False),
    )

    get_overrides_for_assignment(child, assignment)
    # Now we can't diverge
    grandparent2.allow_overriding = False
<<<<<<< HEAD
    assignment2 = Assignment(assignment.value + 1, assignment.path)
    overrides = get_overrides_for_assignment(child, assignment2)
=======
    assignment2 = Assignment(assignment.value + 1, assignment.paths)
    override_group = get_overrides_for_assignment(child, assignment2)
>>>>>>> 14607b1c

    assert override_group == OverrideGroup([QuibWithAssignment(child, assignment2)])


def test_get_overrides_for_assignment_does_not_use_cache_when_options_change(assignment, parent_and_child,
                                                                             choose_override_dialog_mock):
    parent, child, parent_override, child_override = parent_and_child
    child.allow_overriding = True
    choose_override_dialog_mock.side_effect.add_choices(
        (OverrideChoice(OverrideChoiceType.OVERRIDE, 0), [child, parent], False)
    )

    get_overrides_for_assignment(child, assignment)
    parent.allow_overriding = False
<<<<<<< HEAD
    assignment2 = Assignment(assignment.value + 1, assignment.path)
    second_overrides = get_overrides_for_assignment(child, assignment2)
=======
    assignment2 = Assignment(assignment.value + 1, assignment.paths)
    second_override_group = get_overrides_for_assignment(child, assignment2)

    assert second_override_group == OverrideGroup([QuibWithAssignment(child, assignment2)])
>>>>>>> 14607b1c

# TODO: Test override removal generation
# TODO: Test get_overrides_for_assignment_group<|MERGE_RESOLUTION|>--- conflicted
+++ resolved
@@ -214,11 +214,8 @@
 
     override_group = get_overrides_for_assignment(child, assignment)
     # If this invokes a dialog, the dialog mock will fail the test
-<<<<<<< HEAD
-    second_overrides = get_overrides_for_assignment(child, Assignment(assignment.value + 1, assignment.path))
-=======
-    second_override_group = get_overrides_for_assignment(child, Assignment(assignment.value + 1, assignment.paths))
->>>>>>> 14607b1c
+
+    second_override_group = get_overrides_for_assignment(child, Assignment(assignment.value + 1, assignment.path))
 
     assert override_group == parent_override if parent_chosen else child_override
     assert second_override_group != override_group
@@ -236,11 +233,8 @@
 
     override_group = get_overrides_for_assignment(child, assignment)
     # If this invokes a dialog, the dialog mock will fail the test
-<<<<<<< HEAD
-    second_overrides = get_overrides_for_assignment(child, Assignment(assignment.value + 1, assignment.path))
-=======
-    second_override_group = get_overrides_for_assignment(child, Assignment(assignment.value + 1, assignment.paths))
->>>>>>> 14607b1c
+
+    second_override_group = get_overrides_for_assignment(child, Assignment(assignment.value + 1, assignment.path))
 
     assert override_group != second_override_group
 
@@ -253,19 +247,11 @@
         (AssignmentCancelledByUserException(), [child, parent], False)
     )
 
-<<<<<<< HEAD
-    overrides = get_overrides_for_assignment(child, assignment)
-    # If this invokes a dialog, the dialog mock will fail the test
-    second_overrides = get_overrides_for_assignment(child, Assignment(assignment.value + 1, assignment.path))
-
-    assert overrides == second_overrides == []
-=======
     with raises(AssignmentCancelledByUserException):
         get_overrides_for_assignment(child, assignment)
     # If this doesn't invoke a dialog, the dialog mock will fail the test
     with raises(AssignmentCancelledByUserException):
-        get_overrides_for_assignment(child, Assignment(assignment.value + 1, assignment.paths))
->>>>>>> 14607b1c
+        get_overrides_for_assignment(child, Assignment(assignment.value + 1, assignment.path))
 
 
 def test_get_overrides_for_assignment_does_not_use_cache_when_diverge_changes(diverged_quib_graph, assignment,
@@ -281,13 +267,9 @@
     get_overrides_for_assignment(child, assignment)
     # Now we can't diverge
     grandparent2.allow_overriding = False
-<<<<<<< HEAD
+
     assignment2 = Assignment(assignment.value + 1, assignment.path)
-    overrides = get_overrides_for_assignment(child, assignment2)
-=======
-    assignment2 = Assignment(assignment.value + 1, assignment.paths)
     override_group = get_overrides_for_assignment(child, assignment2)
->>>>>>> 14607b1c
 
     assert override_group == OverrideGroup([QuibWithAssignment(child, assignment2)])
 
@@ -302,15 +284,11 @@
 
     get_overrides_for_assignment(child, assignment)
     parent.allow_overriding = False
-<<<<<<< HEAD
+
     assignment2 = Assignment(assignment.value + 1, assignment.path)
-    second_overrides = get_overrides_for_assignment(child, assignment2)
-=======
-    assignment2 = Assignment(assignment.value + 1, assignment.paths)
     second_override_group = get_overrides_for_assignment(child, assignment2)
 
     assert second_override_group == OverrideGroup([QuibWithAssignment(child, assignment2)])
->>>>>>> 14607b1c
 
 # TODO: Test override removal generation
 # TODO: Test get_overrides_for_assignment_group